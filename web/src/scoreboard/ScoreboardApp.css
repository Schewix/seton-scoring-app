:root {
  color-scheme: only light;
}

* {
  box-sizing: border-box;
}

.scoreboard-app {
  min-height: 100vh;
  display: flex;
  flex-direction: column;
  background: var(--zl-green-50);
  color: var(--text);
  font-family: 'Inter', 'Segoe UI', system-ui, -apple-system, BlinkMacSystemFont, sans-serif;
}

.scoreboard-hero {
  padding: 56px 24px 96px;
  background: linear-gradient(180deg, var(--zl-green) 0%, var(--zl-green-dark) 100%);
  color: #f5fff2;
  display: flex;
  flex-direction: column;
  gap: 32px;
  align-items: center;
  text-align: center;
  box-shadow: 0 32px 60px rgba(52, 100, 60, 0.28);
}

.scoreboard-hero-top {
  display: flex;
  flex-direction: column;
  align-items: center;
  gap: 24px;
  width: 100%;
  max-width: 1040px;
}

.scoreboard-hero-brand {
  display: flex;
  flex-direction: column;
  align-items: center;
  gap: 14px;
}

.scoreboard-hero-logo {
  width: 92px;
  height: 92px;
  border-radius: 28px;
  background: rgba(255, 255, 255, 0.2);
  display: grid;
  place-items: center;
  padding: 12px;
  box-shadow: 0 22px 40px rgba(87, 170, 39, 0.32);
  text-decoration: none;
}

.scoreboard-hero-logo img {
  width: 100%;
  height: auto;
}

.scoreboard-hero-eyebrow {
  display: block;
  font-size: 12px;
  letter-spacing: 0.22em;
  text-transform: uppercase;
  font-weight: 700;
  color: rgba(255, 255, 255, 0.85);
}

.scoreboard-hero-brand h1 {
  margin: 0;
  font-size: clamp(32px, 5vw, 42px);
  letter-spacing: 0.02em;
}

.scoreboard-hero-description {
  margin: 8px 0 0;
  max-width: 560px;
  font-weight: 500;
  color: rgba(255, 255, 255, 0.86);
  line-height: 1.5;
}

.scoreboard-hero-actions {
  width: 100%;
  max-width: 1040px;
  margin: 0 auto;
  display: flex;
  flex-wrap: wrap;
  align-items: center;
  justify-content: center;
  gap: 16px;
}

.scoreboard-action-buttons {
  display: flex;
  align-items: center;
  gap: 12px;
  flex-wrap: wrap;
  justify-content: center;
}

.scoreboard-button {
  border: 2px solid transparent;
  border-radius: 18px;
  padding: 14px 24px;
  font-weight: 700;
  font-size: 14px;
  letter-spacing: 0.08em;
  text-transform: uppercase;
  cursor: pointer;
  background: var(--zl-yellow);
  color: var(--text);
  box-shadow: 0 12px 26px rgba(255, 216, 79, 0.22);
  transition: transform 0.15s ease, box-shadow 0.15s ease, background 0.2s ease, color 0.2s ease,
    border-color 0.2s ease;
}

.scoreboard-button:disabled {
  opacity: 0.65;
  cursor: not-allowed;
  box-shadow: none;
  transform: none;
  background: var(--zl-yellow-disabled);
  color: #888888;
}

.scoreboard-button--primary {
  background: var(--zl-yellow);
  color: var(--text);
  box-shadow: 0 12px 26px rgba(255, 216, 79, 0.22);
}

.scoreboard-button--primary:not(:disabled):hover {
  background: var(--zl-yellow-600);
  transform: translateY(-1px);
  box-shadow: 0 16px 30px rgba(255, 204, 51, 0.26);
}

.scoreboard-button--primary:focus-visible {
  outline: none;
  box-shadow: none;
  border-color: rgba(0, 85, 164, 0.7);
}

.scoreboard-button--primary:not(:disabled):active {
  transform: translateY(1px);
  box-shadow: 0 6px 16px rgba(255, 216, 79, 0.18);
}

.scoreboard-button--ghost {
  background: var(--py-blue);
  color: #ffffff;
  box-shadow: 0 12px 26px rgba(0, 85, 164, 0.24);
}

.scoreboard-button--ghost:not(:disabled):hover {
  background: var(--py-blue-hover);
  transform: translateY(-1px);
  box-shadow: 0 16px 30px rgba(0, 85, 164, 0.26);
}

.scoreboard-button--ghost:focus-visible {
  outline: none;
  box-shadow: none;
  border-color: rgba(255, 255, 255, 0.8);
}

.scoreboard-button--ghost:disabled {
  background: rgba(0, 85, 164, 0.3);
  color: rgba(255, 255, 255, 0.75);
}

.scoreboard-button--ghost:not(:disabled):active {
  transform: translateY(1px);
  box-shadow: 0 6px 18px rgba(0, 85, 164, 0.2);
}

.scoreboard-status {
  display: inline-flex;
  align-items: center;
  gap: 10px;
  font-weight: 600;
  font-size: 0.9rem;
  color: rgba(255, 255, 255, 0.92);
  padding: 10px 16px;
  border-radius: 999px;
  background: rgba(11, 24, 51, 0.55);
  border: 1px solid rgba(255, 255, 255, 0.22);
  box-shadow: 0 12px 28px rgba(5, 12, 28, 0.28);
}

.scoreboard-status-dot {
  width: 10px;
  height: 10px;
  border-radius: 50%;
  position: relative;
  color: inherit;
}

.scoreboard-status[data-state='online'] .scoreboard-status-dot {
  background: var(--zl-green);
  color: var(--zl-green);
}

.scoreboard-status[data-state='offline'] .scoreboard-status-dot {
  background: #999999;
  color: #999999;
}

.scoreboard-status[data-state='error'] .scoreboard-status-dot {
  background: var(--py-flame);
  color: var(--py-flame);
}

.scoreboard-status[data-state='online'] .scoreboard-status-dot::after,
.scoreboard-status[data-state='offline'] .scoreboard-status-dot::after,
.scoreboard-status[data-state='error'] .scoreboard-status-dot::after {
  content: '';
  position: absolute;
  inset: 0;
  border-radius: 50%;
  animation: scoreboard-pulse 1.5s infinite ease-in-out;
  background: currentColor;
  opacity: 0.3;
}

@keyframes scoreboard-pulse {
  0% {
    transform: scale(1);
    opacity: 0.4;
  }
  70% {
    transform: scale(1.8);
    opacity: 0;
  }
  100% {
    transform: scale(1);
    opacity: 0;
  }
}

.scoreboard-hero-meta {
  display: flex;
  flex-wrap: wrap;
  gap: 16px;
  align-items: stretch;
  justify-content: center;
  width: 100%;
  max-width: 1040px;
}

.scoreboard-summary {
  display: flex;
  flex-direction: column;
  gap: 6px;
  min-width: 220px;
  padding: 18px 22px;
  border-radius: 20px;
  background: var(--surface);
  border: 1px solid var(--border);
  box-shadow: 0 18px 34px rgba(77, 120, 83, 0.16);
  align-items: center;
}

.scoreboard-summary-label {
  font-size: 11px;
  letter-spacing: 0.14em;
  text-transform: uppercase;
  font-weight: 700;
  color: var(--text-muted);
}

.scoreboard-summary strong {
  font-size: 1.3rem;
  color: var(--text);
  text-align: center;
}

.scoreboard-summary-sub {
  font-size: 0.95rem;
  color: var(--text-muted);
  max-width: 360px;
  line-height: 1.4;
  text-align: center;
}

.scoreboard-summary-sub code {
  font-family: 'JetBrains Mono', ui-monospace, SFMono-Regular, Menlo, Monaco, Consolas, 'Courier New', monospace;
  font-size: 0.82em;
  color: var(--py-blue);
  background: rgba(0, 85, 164, 0.08);
  padding: 0.15em 0.45em;
  border-radius: 0.5em;
}

.scoreboard-content {
  margin-top: -72px;
  padding: 0 24px 72px;
  display: flex;
  flex-direction: column;
  gap: 24px;
  align-items: center;
}

.scoreboard-error {
  background: rgba(233, 78, 27, 0.12);
  border: 1px solid rgba(233, 78, 27, 0.28);
  padding: 16px 20px;
  border-radius: 18px;
  color: var(--py-flame);
  font-weight: 600;
  box-shadow: 0 14px 32px rgba(233, 78, 27, 0.18);
}

.scoreboard-section {
  background: var(--surface);
  border-radius: 28px;
  box-shadow: var(--shadow-soft);
  padding: clamp(24px, 3vw, 48px);
  display: flex;
  flex-direction: column;
  gap: clamp(20px, 3vw, 32px);
  width: 100%;
  max-width: 1280px;
  border: 1px solid var(--border);
  overflow: clip;
}

.scoreboard-section-header {
  display: flex;
  flex-direction: column;
  gap: 8px;
  text-align: center;
  align-items: center;
}

.scoreboard-section-header h2 {
  margin: 0;
  font-size: 1.8rem;
  color: var(--text);
}

.scoreboard-section-hint {
  margin: 0;
  font-size: 0.95rem;
  color: var(--text-muted);
  max-width: 520px;
  text-align: center;
}

.scoreboard-placeholder {
  padding: 24px;
  border-radius: 22px;
  background: rgba(87, 170, 39, 0.12);
  color: var(--zl-green);
  box-shadow: 0 12px 28px rgba(87, 170, 39, 0.16);
}

.scoreboard-groups {
  display: grid;
  gap: clamp(18px, 2.4vw, 28px);
  width: 100%;
  grid-template-columns: repeat(auto-fit, minmax(min(320px, 100%), 1fr));
}

.scoreboard-group {
  display: flex;
  flex-direction: column;
  gap: 12px;
  background: rgba(255, 255, 255, 0.96);
  border-radius: 18px;
  box-shadow: var(--shadow-soft);
  padding: 20px;
  overflow: clip;
}

@supports not (overflow: clip) {
  .scoreboard-section,
  .scoreboard-group {
    overflow: hidden;
    -webkit-mask-image: -webkit-radial-gradient(white, black);
  }
}

.scoreboard-group h3 {
  margin: 0;
  font-size: 1.2rem;
  color: var(--text);
}

.scoreboard-table {
  width: 100%;
  border-collapse: collapse;
  border-spacing: 0;
}

.scoreboard-table thead th {
  text-align: left;
  font-size: 0.82rem;
  letter-spacing: 0.12em;
  text-transform: uppercase;
  color: var(--text);
  padding: 0 12px 14px 0;
  border-bottom: 2px solid var(--zl-yellow);
}

.scoreboard-table thead th:last-child {
  padding-right: 0;
}

.scoreboard-table tbody tr {
  border-top: 1px solid rgba(207, 233, 197, 0.7);
  position: relative;
}

.scoreboard-table tbody tr:nth-child(even) {
  background: #fffbe5;
}

.scoreboard-table-empty td {
  padding: 16px 0 12px;
  text-align: center;
  font-weight: 600;
  color: var(--text-muted);
}

<<<<<<< HEAD
.scoreboard-table tbody tr:nth-child(-n + 3) {
  box-shadow: inset 4px 0 0 var(--zl-yellow);
=======
.scoreboard-table tbody tr:nth-child(-n + 3)::before {
  content: '';
  position: absolute;
  left: 0;
  top: 0;
  bottom: 0;
  width: 3px;
  border-radius: 0 2px 2px 0;
  background: var(--zl-yellow);
>>>>>>> 18e7a60d
}

.scoreboard-table tbody td {
  padding: 14px 12px 14px 0;
  font-size: 0.98rem;
  color: var(--text);
  font-weight: 500;
  font-variant-numeric: tabular-nums;
}

.scoreboard-table tbody td:first-child {
  font-weight: 700;
  color: var(--py-blue);
  width: 52px;
  text-align: center;
  padding-left: 8px;
}

.scoreboard-table--compact tbody td {
  font-size: 0.95rem;
}

.scoreboard-table thead th:nth-child(3),
.scoreboard-table thead th:nth-child(4),
.scoreboard-table tbody td:nth-child(3),
.scoreboard-table tbody td:nth-child(4) {
  text-align: right;
  padding-right: 0;
}

.scoreboard-table thead th:nth-child(2),
.scoreboard-table tbody td:nth-child(2) {
  padding-right: 12px;
}

.scoreboard-team {
  display: flex;
  flex-direction: column;
  gap: 4px;
  align-items: flex-start;
}

.scoreboard-team strong {
  font-size: 1.05rem;
  color: var(--text);
  letter-spacing: 0.02em;
}

.scoreboard-team-meta {
  font-size: 0.75rem;
  letter-spacing: 0.12em;
  text-transform: uppercase;
  color: var(--text-muted);
}

.scoreboard-footer {
  margin-top: auto;
  width: 100%;
}

.scoreboard-footer .app-footer-content {
  display: flex;
  flex-direction: column;
  gap: clamp(4px, 1.8vw, 8px);
}

.scoreboard-footer .app-footer-logos {
  display: flex;
  align-items: center;
  justify-content: center;
  gap: clamp(22px, 7vw, 56px);
}

.scoreboard-footer .app-footer-logos img {
  width: clamp(30px, 7vw, 42px);
  height: auto;
}

@media (max-width: 900px) {
  .scoreboard-hero {
    padding: 48px 20px 88px;
  }

  .scoreboard-content {
    margin-top: -64px;
    padding: 0 20px 64px;
  }
}

@media (max-width: 600px) {
  .scoreboard-hero {
    padding: 44px 16px 84px;
  }

  .scoreboard-hero-logo {
    width: 80px;
    height: 80px;
  }

  .scoreboard-hero-actions {
    gap: 12px;
  }

  .scoreboard-status {
    padding: 8px 14px;
  }

  .scoreboard-content {
    margin-top: -56px;
    padding: 0 16px 56px;
  }

  .scoreboard-section {
    padding: 28px 20px;
  }
}<|MERGE_RESOLUTION|>--- conflicted
+++ resolved
@@ -232,10 +232,12 @@
     transform: scale(1);
     opacity: 0.4;
   }
+
   70% {
     transform: scale(1.8);
     opacity: 0;
   }
+
   100% {
     transform: scale(1);
     opacity: 0;
@@ -364,6 +366,8 @@
   gap: clamp(18px, 2.4vw, 28px);
   width: 100%;
   grid-template-columns: repeat(auto-fit, minmax(min(320px, 100%), 1fr));
+  width: 100%;
+  grid-template-columns: repeat(auto-fit, minmax(min(320px, 100%), 1fr));
 }
 
 .scoreboard-group {
@@ -378,6 +382,7 @@
 }
 
 @supports not (overflow: clip) {
+
   .scoreboard-section,
   .scoreboard-group {
     overflow: hidden;
@@ -427,20 +432,8 @@
   color: var(--text-muted);
 }
 
-<<<<<<< HEAD
 .scoreboard-table tbody tr:nth-child(-n + 3) {
   box-shadow: inset 4px 0 0 var(--zl-yellow);
-=======
-.scoreboard-table tbody tr:nth-child(-n + 3)::before {
-  content: '';
-  position: absolute;
-  left: 0;
-  top: 0;
-  bottom: 0;
-  width: 3px;
-  border-radius: 0 2px 2px 0;
-  background: var(--zl-yellow);
->>>>>>> 18e7a60d
 }
 
 .scoreboard-table tbody td {
