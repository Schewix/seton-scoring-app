--- conflicted
+++ resolved
@@ -131,7 +131,6 @@
   margin: 0;
 }
 
-<<<<<<< HEAD
 .card-subtitle {
   margin: 6px 0 0;
   font-size: 14px;
@@ -141,18 +140,6 @@
 .card-hint {
   font-size: 14px;
   color: #988c82;
-=======
-.card-actions {
-  display: flex;
-  gap: 8px;
-  flex-wrap: wrap;
-}
-
-.card-hint {
-  margin: 0;
-  font-size: 13px;
-  color: #475569;
->>>>>>> f04481de
 }
 
 button {
@@ -267,42 +254,6 @@
   grid-template-columns: repeat(auto-fit, minmax(160px, 1fr));
 }
 
-.answers-summary {
-  display: grid;
-  gap: 10px;
-  padding: 12px;
-  border-radius: 12px;
-  border: 1px dashed #cbd5e1;
-  background: #f8fafc;
-}
-
-.answers-summary-row {
-  display: flex;
-  justify-content: space-between;
-  align-items: center;
-  font-size: 14px;
-}
-
-.answers-summary-label {
-  font-weight: 600;
-  color: #334155;
-}
-
-.answers-summary-value {
-  font-variant-numeric: tabular-nums;
-}
-
-.answers-summary-empty {
-  color: #94a3b8;
-  font-style: italic;
-}
-
-.answers-summary-note {
-  margin: 0;
-  font-size: 13px;
-  color: #64748b;
-}
-
 .answers-field span {
   font-size: 13px;
   color: #6b5c50;
