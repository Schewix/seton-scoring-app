--- conflicted
+++ resolved
@@ -2,7 +2,6 @@
 import { useAuth } from './context';
 import zelenaLigaLogo from '../assets/znak_SPTO_transparent.png';
 import AppFooter from '../components/AppFooter';
-import { SCOREBOARD_ROUTE_PREFIX } from '../routing';
 
 interface Props {
   requirePinOnly?: boolean;
@@ -95,25 +94,14 @@
   const submitLabel = requirePinOnly ? 'Odemknout' : 'Přihlásit';
   const loadingLabel = requirePinOnly ? 'Odemykám…' : 'Přihlašuji…';
 
-  const formTitle = requirePinOnly ? 'Odemknutí stanoviště' : 'Přihlášení administrátora';
-  const heroHeading = requirePinOnly ? 'Stanoviště' : 'Admin – Setonův závod';
+  const formTitle = requirePinOnly ? 'Odemknutí stanoviště' : 'Přihlášení rozhodčího';
+  const heroTitle = requirePinOnly ? 'Stanoviště' : 'Rozhodčí';
   const heroDescription = requirePinOnly
     ? 'Odemkni uložené stanoviště Setonova závodu pomocí PINu a pokračuj i bez připojení.'
-    : 'Spravuj závod, výsledky i uživatele v bezpečném admin rozhraní.';
-  const heroListItems = requirePinOnly
-    ? [
-      'Přihlášení pro rozhodčí stanovišť',
-      'Offline režim se synchronizací výsledků',
-      'Rychlé obnovení stanoviště pomocí PINu',
-    ]
-    : [
-      'Správa stanovišť a rozhodčích',
-      'Kontrola a export výsledků závodu',
-      'Správa uživatelů a přístupů',
-    ];
+    : null;
   const descriptionText = requirePinOnly
     ? 'Zadej PIN pro odemknutí uloženého stanoviště.'
-    : 'Přihlaste se e-mailem a heslem, které jste obdrželi od koordinátora závodu.';
+    : 'Přihlašovací údaje získáš od hlavního rozhodčího.';
   const descriptionId = requirePinOnly ? 'login-description-pin' : 'login-description';
 
   const emailFieldId = 'login-email';
@@ -155,46 +143,18 @@
 
   return (
     <div className="auth-shell">
-      <header className="auth-header" aria-label="Navigace administrace">
-        <div className="auth-header-inner">
-          <a
-            className="auth-header-brand"
-            href="https://zelenaliga.cz"
-            target="_blank"
-            rel="noreferrer"
-          >
-            <img src={zelenaLigaLogo} alt="Logo SPTO Brno" />
-            <span>SPTO Brno</span>
-          </a>
-          <a className="auth-header-link" href="/">
-            Zpět na Zelenou ligu
-          </a>
-        </div>
-      </header>
       <div className="auth-shell-content">
         <div className="auth-layout">
-          <div className="auth-hero-wrap">
-            <section className="auth-hero" aria-label="Informace pro rozhodčí">
-              <div className="auth-hero-brand">
-                <div className="auth-hero-logo" aria-hidden="true">
-                  <img src={zelenaLigaLogo} alt="" />
-                </div>
-                <span className="auth-hero-caption">SPTO Brno</span>
-              </div>
-              <div className="auth-hero-copy">
-                <span className="auth-hero-eyebrow">Setonův závod</span>
-                <h1>{heroHeading}</h1>
-                {heroDescription && <p>{heroDescription}</p>}
-              </div>
-              <ul className="auth-hero-list">
-                {heroListItems.map((item) => (
-                  <li key={item}>{item}</li>
-                ))}
-              </ul>
-              <a className="auth-hero-secondary" href={SCOREBOARD_ROUTE_PREFIX}>
-                Otevřít výsledky
+          <section className="auth-hero" aria-label="Informace pro rozhodčí">
+            <div className="auth-hero-brand">
+              <a
+                className="auth-hero-logo"
+                href="https://zelenaliga.cz"
+                target="_blank"
+                rel="noreferrer"
+              >
+                <img src={zelenaLigaLogo} alt="Logo SPTO Brno" />
               </a>
-<<<<<<< HEAD
               <span className="auth-hero-caption">SPTO Brno</span>
             </div>
             <div className="auth-hero-copy">
@@ -207,14 +167,7 @@
               <li>Offline režim se synchronizací výsledků</li>
               <li>Export výsledků do tabulek</li>
             </ul>
-            <a className="auth-hero-link" href={SCOREBOARD_ROUTE_PREFIX}>
-              Zobrazit výsledky Setonova závodu
-            </a>
           </section>
-=======
-            </section>
-          </div>
->>>>>>> b4d3551c
 
           <form
             className="auth-card"
@@ -333,7 +286,7 @@
               <a className="auth-link" href="mailto:zavody@zelenaliga.cz">
                 Zapomenuté heslo
               </a>
-              <a className="auth-link" href="/">
+              <a className="auth-link auth-link--muted" href="/">
                 Zpět na Zelenou ligu
               </a>
             </div>
