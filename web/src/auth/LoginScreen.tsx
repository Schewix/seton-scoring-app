--- conflicted
+++ resolved
@@ -101,15 +101,15 @@
     : 'Spravuj závod, výsledky i uživatele v bezpečném admin rozhraní.';
   const heroListItems = requirePinOnly
     ? [
-        'Přihlášení pro rozhodčí stanovišť',
-        'Offline režim se synchronizací výsledků',
-        'Rychlé obnovení stanoviště pomocí PINu',
-      ]
+      'Přihlášení pro rozhodčí stanovišť',
+      'Offline režim se synchronizací výsledků',
+      'Rychlé obnovení stanoviště pomocí PINu',
+    ]
     : [
-        'Správa stanovišť a rozhodčích',
-        'Kontrola a export výsledků závodu',
-        'Správa uživatelů a přístupů',
-      ];
+      'Správa stanovišť a rozhodčích',
+      'Kontrola a export výsledků závodu',
+      'Správa uživatelů a přístupů',
+    ];
   const descriptionText = requirePinOnly
     ? 'Zadej PIN pro odemknutí uloženého stanoviště.'
     : 'Přihlaste se e-mailem a heslem, které jste obdrželi od koordinátora závodu.';
@@ -193,24 +193,8 @@
               <a className="auth-hero-secondary" href={SCOREBOARD_ROUTE_PREFIX}>
                 Otevřít výsledky
               </a>
-<<<<<<< HEAD
             </section>
           </div>
-=======
-              <span className="auth-hero-caption">SPTO Brno</span>
-            </div>
-            <div className="auth-hero-copy">
-              <span className="auth-hero-eyebrow">Setonův závod</span>
-              <h1>{heroTitle}</h1>
-              {heroDescription && <p>{heroDescription}</p>}
-            </div>
-            <ul className="auth-hero-list">
-              <li>Přihlášení pro rozhodčí stanovišť</li>
-              <li>Offline režim se synchronizací výsledků</li>
-              <li>Export výsledků do tabulek</li>
-            </ul>
-          </section>
->>>>>>> 48714bdd
 
           <form
             className="auth-card"
