--- conflicted
+++ resolved
@@ -1,21 +1,3 @@
-# Seton Scoring App (Supabase + Google Sheets)
-
-<<<<<<< HEAD
-Systém pro bodování stanovišť Setonu. Projekt původně vznikl jako mobilní aplikace v Expo, nyní ale probíhá převod do webové aplikace postavené na Reactu. Obě aplikace sdílí stejné Supabase backendové API a import hlídek z Google Sheets.
-
-## Webová aplikace (React + Vite)
-
-Webová verze sídlí ve složce [`web/`](./web) a pokrývá celý flow rozhodčího:
-
-- **Skenování QR kódů** hlídek kamerou zařízení (pomocí knihovny ZXing) nebo ruční zadání kódu.
-- Formulář pro zápis **bodů**, **čekací doby** a poznámky ke stanovišti.
-- Automatické **hodnocení terčového úseku** s vizuálním porovnáním odpovědí a přepínačem mezi manuálním a automatickým hodnocením.
-- Editace a přehled **správných odpovědí** pro jednotlivé kategorie včetně přehledové tabulky.
-- Offline **fronta neodeslaných záznamů** uložená v IndexedDB (`localforage`) s možností ruční synchronizace.
-- Přehled **posledních výsledků** včetně bodů, rozhodčího a detailu terčového testu s automatickou obnovou přes Supabase
-  Realtime.
-
-=======
 # Seton Scoring App (Supabase + Google Sheets)
 
 Systém pro bodování stanovišť Setonu. Projekt původně vznikl jako mobilní aplikace v Expo, nyní ale probíhá převod do webové aplikace postavené na Reactu. Obě aplikace sdílí stejné Supabase backendové API a import hlídek z Google Sheets.
@@ -32,7 +14,6 @@
 - Přehled **posledních výsledků** včetně bodů, rozhodčího a detailu terčového testu s automatickou obnovou přes Supabase
   Realtime.
 
->>>>>>> f04481de
 ### Instalace a spuštění
 
 1. Nastav prostředí:
@@ -52,7 +33,51 @@
    ```
 
 3. Spusť vývojový server:
-<<<<<<< HEAD
+
+   ```bash
+   npm run dev
+   ```
+
+   V produkci použij `npm run build` a `npm run preview` (nebo nasazení na hostingu podle potřeby).
+
+### Poznámky k webové verzi
+
+- Offline fronta je per prohlížeč/stanici – po ztrátě sítě se záznamy ukládají lokálně a po kliknutí na „Odeslat nyní" (nebo po návratu připojení) se synchronizují.
+- Zadané jméno rozhodčího se ukládá do `localStorage` pro další relaci.
+- Správné odpovědi lze hromadně načíst/opravit přes horní panel. Při přepnutí na automatické hodnocení se odpovědi validují (12 otázek, jen písmena A–D).
+Systém pro bodování stanovišť Setonu. Projekt původně vznikl jako mobilní aplikace v Expo, nyní ale probíhá převod do webové aplikace postavené na Reactu. Obě aplikace sdílí stejné Supabase backendové API a import hlídek z Google Sheets.
+
+## Webová aplikace (React + Vite)
+
+Webová verze sídlí ve složce [`web/`](./web) a pokrývá celý flow rozhodčího:
+
+- **Skenování QR kódů** hlídek kamerou zařízení (pomocí knihovny ZXing) nebo ruční zadání kódu.
+- Formulář pro zápis **bodů**, **čekací doby** a poznámky ke stanovišti.
+- Automatické **hodnocení terčového úseku** s vizuálním porovnáním odpovědí a přepínačem mezi manuálním a automatickým hodnocením.
+- Editace a přehled **správných odpovědí** pro jednotlivé kategorie včetně přehledové tabulky.
+- Offline **fronta neodeslaných záznamů** uložená v IndexedDB (`localforage`) s možností ruční synchronizace.
+- Přehled **posledních výsledků** včetně bodů, rozhodčího a detailu terčového testu s automatickou obnovou přes Supabase
+  Realtime.
+
+### Instalace a spuštění
+
+1. Nastav prostředí:
+
+   ```bash
+   cd web
+   npm install
+   ```
+
+2. Vytvoř soubor `.env` (nebo `.env.local`) s proměnnými:
+
+   ```bash
+   VITE_SUPABASE_URL=<url z projektu Supabase>
+   VITE_SUPABASE_ANON_KEY=<anon klíč>
+   VITE_EVENT_ID=<UUID aktuální akce>
+   VITE_STATION_ID=<UUID stanoviště>
+   ```
+
+3. Spusť vývojový server:
 
    ```bash
    npm run dev
@@ -72,25 +97,6 @@
 
 1. Instalace závislostí:
 
-   ```bash
-   cd mobile
-   npm install
-   ```
-
-=======
-
-   ```bash
-   npm run dev
-   ```
-
-   V produkci použij `npm run build` a `npm run preview` (nebo nasazení na hostingu podle potřeby).
-
-### Poznámky k webové verzi
-
-- Offline fronta je per prohlížeč/stanici – po ztrátě sítě se záznamy ukládají lokálně a po kliknutí na „Odeslat nyní" (nebo po návratu připojení) se synchronizují.
-- Zadané jméno rozhodčího se ukládá do `localStorage` pro další relaci.
-- Správné odpovědi lze hromadně načíst/opravit přes horní panel. Při přepnutí na automatické hodnocení se odpovědi validují (12 otázek, jen písmena A–D).
-
 ## Mobilní aplikace (Expo – legacy)
 
 Původní mobilní verze stále existuje ve složce [`mobile/`](./mobile). Je možné ji použít nebo z ní brát inspiraci při dalším převodu funkcí.
@@ -105,24 +111,12 @@
    Pokud chybí peer závislosti, doinstaluj je přes `npx expo install` (viz komentáře v souboru `mobile/App.js`).
 
 2. Konfiguruj `mobile/app.config.js` (sekce `extra`):
->>>>>>> f04481de
-   Pokud chybí peer závislosti, doinstaluj je přes `npx expo install` (viz komentáře v souboru `mobile/App.js`).
-
-2. Konfiguruj `mobile/app.config.js` (sekce `extra`):
    - `EXPO_PUBLIC_SUPABASE_URL`
    - `EXPO_PUBLIC_SUPABASE_ANON_KEY`
    - `EXPO_PUBLIC_EVENT_ID`
    - `EXPO_PUBLIC_STATION_ID`
-<<<<<<< HEAD
 
 3. Spusť aplikaci:
-=======
-   - `EXPO_PUBLIC_EVENT_ID`
-   - `EXPO_PUBLIC_STATION_ID`
-
-3. Spusť aplikaci:
-3. Spusť aplikaci:
->>>>>>> f04481de
 
    ```bash
    npm start
@@ -136,39 +130,15 @@
    3. `rls.sql` (pokud potřebuješ zapnout RLS)
 
    V databázi jsou mimo jiné tabulky `station_passages`, `station_scores`, `station_category_answers` a `station_quiz_responses`. RLS politiky očekávají, že JWT token nese `event_id` a `station_id` jako textové hodnoty UUID.
-<<<<<<< HEAD
 
 2. **Google Sheets** – ve složce [`google-sheets/`](./google-sheets) najdeš `AppsScript.gs`, který synchronizuje seznam hlídek do Supabase. Ve Script Properties nastav:
    - `SUPABASE_URL`
    - `SUPABASE_SERVICE_ROLE` (tajný service role klíč)
    - `EVENT_ID`
-=======
-
-## Supabase & Google Sheets
-
-1. **Supabase** – spusť SQL skripty ze složky [`supabase/sql/`](./supabase/sql):
-   1. `schema.sql`
-   2. `views.sql`
-   3. `rls.sql` (pokud potřebuješ zapnout RLS)
-
-   V databázi jsou mimo jiné tabulky `station_passages`, `station_scores`, `station_category_answers` a `station_quiz_responses`. RLS politiky očekávají, že JWT token nese `event_id` a `station_id` jako textové hodnoty UUID.
-
-2. **Google Sheets** – ve složce [`google-sheets/`](./google-sheets) najdeš `AppsScript.gs`, který synchronizuje seznam hlídek do Supabase. Ve Script Properties nastav:
-2. **Google Sheets** – ve složce [`google-sheets/`](./google-sheets) najdeš `AppsScript.gs`, který synchronizuje seznam hlídek do Supabase. Ve Script Properties nastav:
-   - `SUPABASE_URL`
-   - `SUPABASE_SERVICE_ROLE` (tajný service role klíč)
-   - `EVENT_ID`
-   - `SUPABASE_SERVICE_ROLE` (tajný service role klíč)
-   - `EVENT_ID`
->>>>>>> f04481de
 
 ## QR kód
 
 Každá hlídka má QR kód s payloadem:
-<<<<<<< HEAD
-=======
-Každá hlídka má QR kód s payloadem:
->>>>>>> f04481de
 
 ```
 seton://p/<patrol_code>
@@ -179,20 +149,18 @@
 - Pro každou kategorii je potřeba nastavit 12 správných odpovědí (`A/B/C/D`).
 - Při zapnutém automatickém hodnocení appka porovná odpovědi, spočítá body a uloží i detail (`station_quiz_responses`).
 - Přepnutí zpět na manuální hodnocení automaticky odstraní dříve uložené odpovědi dané hlídky.
-<<<<<<< HEAD
-=======
-- Pro každou kategorii je potřeba nastavit 12 správných odpovědí (`A/B/C/D`).
-- Při zapnutém automatickém hodnocení appka porovná odpovědi, spočítá body a uloží i detail (`station_quiz_responses`).
-- Přepnutí zpět na manuální hodnocení automaticky odstraní dříve uložené odpovědi dané hlídky.
->>>>>>> f04481de
 
 ## Známá omezení
 
 - Offline režim řeší pouze zápis stanovištních záznamů; načítání dat stále vyžaduje připojení.
+- Pro ostrý provoz je nutné zajistit správné JWT tokeny (s `event_id` a `station_id`) dle definovaných RLS politik.
 - Pro ostrý provoz je nutné zajistit správné JWT tokeny (s `event_id` a `station_id`) dle definovaných RLS politik.
 
 ## Next Steps
 
 1. Přidat detailní report terčových odpovědí (např. export pro výsledkovou kancelář).
 2. Zvážit základní integrační test (např. přes Detox nebo Cypress) pro klíčový flow sken → hodnocení → uložení.
+3. Doplnit jednoduchý náhled neodeslaných offline záznamů přímo v UI pro snazší kontrolu.
+1. Přidat detailní report terčových odpovědí (např. export pro výsledkovou kancelář).
+2. Zvážit základní integrační test (např. přes Detox nebo Cypress) pro klíčový flow sken → hodnocení → uložení.
 3. Doplnit jednoduchý náhled neodeslaných offline záznamů přímo v UI pro snazší kontrolu.