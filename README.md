# Seton Scoring App (Supabase + Google Sheets)

Systém pro bodování stanovišť Setonu. Projekt původně vznikl jako mobilní aplikace v Expo, nyní ale probíhá převod do webové aplikace postavené na Reactu. Obě aplikace sdílí stejné Supabase backendové API a import hlídek z Google Sheets.

## Webová aplikace (React + Vite)

Webová verze sídlí ve složce [`web/`](./web) a pokrývá celý flow rozhodčího:

- **Skenování QR kódů** hlídek kamerou zařízení (pomocí knihovny ZXing) nebo ruční zadání kódu.
- Formulář pro zápis **bodů**, **čekací doby** a poznámky ke stanovišti.
- Automatické **hodnocení terčového úseku** s vizuálním porovnáním odpovědí a přepínačem mezi manuálním a automatickým hodnocením.
- Editace a přehled **správných odpovědí** pro jednotlivé kategorie včetně přehledové tabulky.
- Offline **fronta neodeslaných záznamů** uložená v IndexedDB (`localforage`) s možností ruční synchronizace.
<<<<<<< HEAD
- Přehled **posledních výsledků** včetně bodů, rozhodčího a detailu terčového testu s automatickou obnovou přes Supabase
  Realtime.
=======
- Přehled **posledních výsledků** včetně bodů, rozhodčího a detailu terčového testu.
>>>>>>> af623c8f

### Instalace a spuštění

1. Nastav prostředí:

   ```bash
   cd web
   npm install
   ```

2. Vytvoř soubor `.env` (nebo `.env.local`) s proměnnými:

   ```bash
   VITE_SUPABASE_URL=<url z projektu Supabase>
   VITE_SUPABASE_ANON_KEY=<anon klíč>
   VITE_EVENT_ID=<UUID aktuální akce>
   VITE_STATION_ID=<UUID stanoviště>
   ```

3. Spusť vývojový server:

   ```bash
   npm run dev
   ```

   V produkci použij `npm run build` a `npm run preview` (nebo nasazení na hostingu podle potřeby).

### Poznámky k webové verzi

- Offline fronta je per prohlížeč/stanici – po ztrátě sítě se záznamy ukládají lokálně a po kliknutí na „Odeslat nyní" (nebo po návratu připojení) se synchronizují.
- Zadané jméno rozhodčího se ukládá do `localStorage` pro další relaci.
- Správné odpovědi lze hromadně načíst/opravit přes horní panel. Při přepnutí na automatické hodnocení se odpovědi validují (12 otázek, jen písmena A–D).

## Mobilní aplikace (Expo – legacy)

Původní mobilní verze stále existuje ve složce [`mobile/`](./mobile). Je možné ji použít nebo z ní brát inspiraci při dalším převodu funkcí.

1. Instalace závislostí:

   ```bash
   cd mobile
   npm install
   ```

   Pokud chybí peer závislosti, doinstaluj je přes `npx expo install` (viz komentáře v souboru `mobile/App.js`).

2. Konfiguruj `mobile/app.config.js` (sekce `extra`):
   - `EXPO_PUBLIC_SUPABASE_URL`
   - `EXPO_PUBLIC_SUPABASE_ANON_KEY`
   - `EXPO_PUBLIC_EVENT_ID`
   - `EXPO_PUBLIC_STATION_ID`

3. Spusť aplikaci:

   ```bash
   npm start
   ```

## Supabase & Google Sheets

1. **Supabase** – spusť SQL skripty ze složky [`supabase/sql/`](./supabase/sql):
   1. `schema.sql`
   2. `views.sql`
   3. `rls.sql` (pokud potřebuješ zapnout RLS)

   V databázi jsou mimo jiné tabulky `station_passages`, `station_scores`, `station_category_answers` a `station_quiz_responses`. RLS politiky očekávají, že JWT token nese `event_id` a `station_id` jako textové hodnoty UUID.

2. **Google Sheets** – ve složce [`google-sheets/`](./google-sheets) najdeš `AppsScript.gs`, který synchronizuje seznam hlídek do Supabase. Ve Script Properties nastav:
   - `SUPABASE_URL`
   - `SUPABASE_SERVICE_ROLE` (tajný service role klíč)
   - `EVENT_ID`

## QR kód

Každá hlídka má QR kód s payloadem:

```
seton://p/<patrol_code>
```

## Terčový úsek

- Pro každou kategorii je potřeba nastavit 12 správných odpovědí (`A/B/C/D`).
- Při zapnutém automatickém hodnocení appka porovná odpovědi, spočítá body a uloží i detail (`station_quiz_responses`).
- Přepnutí zpět na manuální hodnocení automaticky odstraní dříve uložené odpovědi dané hlídky.

## Známá omezení

- Offline režim řeší pouze zápis stanovištních záznamů; načítání dat stále vyžaduje připojení.
<<<<<<< HEAD
=======
- Seznam posledních výsledků má ruční refresh (zatím bez Supabase realtime listeneru).
>>>>>>> af623c8f
- Pro ostrý provoz je nutné zajistit správné JWT tokeny (s `event_id` a `station_id`) dle definovaných RLS politik.

## Next Steps

<<<<<<< HEAD
1. Přidat detailní report terčových odpovědí (např. export pro výsledkovou kancelář).
2. Zvážit základní integrační test (např. přes Detox nebo Cypress) pro klíčový flow sken → hodnocení → uložení.
3. Doplnit jednoduchý náhled neodeslaných offline záznamů přímo v UI pro snazší kontrolu.
=======
1. Nasadit Supabase realtime posluchače pro automatické obnovování seznamu posledních záznamů.
2. Přidat detailní report terčových odpovědí (např. export pro výsledkovou kancelář).
3. Zvážit základní integrační test (např. přes Detox nebo Cypress) pro klíčový flow sken → hodnocení → uložení.
>>>>>>> af623c8f
<|MERGE_RESOLUTION|>--- conflicted
+++ resolved
@@ -1,3 +1,5 @@
+# Seton Scoring App (Supabase + Google Sheets)
+
 # Seton Scoring App (Supabase + Google Sheets)
 
 Systém pro bodování stanovišť Setonu. Projekt původně vznikl jako mobilní aplikace v Expo, nyní ale probíhá převod do webové aplikace postavené na Reactu. Obě aplikace sdílí stejné Supabase backendové API a import hlídek z Google Sheets.
@@ -11,12 +13,8 @@
 - Automatické **hodnocení terčového úseku** s vizuálním porovnáním odpovědí a přepínačem mezi manuálním a automatickým hodnocením.
 - Editace a přehled **správných odpovědí** pro jednotlivé kategorie včetně přehledové tabulky.
 - Offline **fronta neodeslaných záznamů** uložená v IndexedDB (`localforage`) s možností ruční synchronizace.
-<<<<<<< HEAD
 - Přehled **posledních výsledků** včetně bodů, rozhodčího a detailu terčového testu s automatickou obnovou přes Supabase
   Realtime.
-=======
-- Přehled **posledních výsledků** včetně bodů, rozhodčího a detailu terčového testu.
->>>>>>> af623c8f
 
 ### Instalace a spuštění
 
@@ -64,11 +62,17 @@
    Pokud chybí peer závislosti, doinstaluj je přes `npx expo install` (viz komentáře v souboru `mobile/App.js`).
 
 2. Konfiguruj `mobile/app.config.js` (sekce `extra`):
+   Pokud chybí peer závislosti, doinstaluj je přes `npx expo install` (viz komentáře v souboru `mobile/App.js`).
+
+2. Konfiguruj `mobile/app.config.js` (sekce `extra`):
    - `EXPO_PUBLIC_SUPABASE_URL`
    - `EXPO_PUBLIC_SUPABASE_ANON_KEY`
    - `EXPO_PUBLIC_EVENT_ID`
    - `EXPO_PUBLIC_STATION_ID`
+   - `EXPO_PUBLIC_EVENT_ID`
+   - `EXPO_PUBLIC_STATION_ID`
 
+3. Spusť aplikaci:
 3. Spusť aplikaci:
 
    ```bash
@@ -84,13 +88,26 @@
 
    V databázi jsou mimo jiné tabulky `station_passages`, `station_scores`, `station_category_answers` a `station_quiz_responses`. RLS politiky očekávají, že JWT token nese `event_id` a `station_id` jako textové hodnoty UUID.
 
+## Supabase & Google Sheets
+
+1. **Supabase** – spusť SQL skripty ze složky [`supabase/sql/`](./supabase/sql):
+   1. `schema.sql`
+   2. `views.sql`
+   3. `rls.sql` (pokud potřebuješ zapnout RLS)
+
+   V databázi jsou mimo jiné tabulky `station_passages`, `station_scores`, `station_category_answers` a `station_quiz_responses`. RLS politiky očekávají, že JWT token nese `event_id` a `station_id` jako textové hodnoty UUID.
+
+2. **Google Sheets** – ve složce [`google-sheets/`](./google-sheets) najdeš `AppsScript.gs`, který synchronizuje seznam hlídek do Supabase. Ve Script Properties nastav:
 2. **Google Sheets** – ve složce [`google-sheets/`](./google-sheets) najdeš `AppsScript.gs`, který synchronizuje seznam hlídek do Supabase. Ve Script Properties nastav:
    - `SUPABASE_URL`
+   - `SUPABASE_SERVICE_ROLE` (tajný service role klíč)
+   - `EVENT_ID`
    - `SUPABASE_SERVICE_ROLE` (tajný service role klíč)
    - `EVENT_ID`
 
 ## QR kód
 
+Každá hlídka má QR kód s payloadem:
 Každá hlídka má QR kód s payloadem:
 
 ```
@@ -102,24 +119,17 @@
 - Pro každou kategorii je potřeba nastavit 12 správných odpovědí (`A/B/C/D`).
 - Při zapnutém automatickém hodnocení appka porovná odpovědi, spočítá body a uloží i detail (`station_quiz_responses`).
 - Přepnutí zpět na manuální hodnocení automaticky odstraní dříve uložené odpovědi dané hlídky.
+- Pro každou kategorii je potřeba nastavit 12 správných odpovědí (`A/B/C/D`).
+- Při zapnutém automatickém hodnocení appka porovná odpovědi, spočítá body a uloží i detail (`station_quiz_responses`).
+- Přepnutí zpět na manuální hodnocení automaticky odstraní dříve uložené odpovědi dané hlídky.
 
 ## Známá omezení
 
 - Offline režim řeší pouze zápis stanovištních záznamů; načítání dat stále vyžaduje připojení.
-<<<<<<< HEAD
-=======
-- Seznam posledních výsledků má ruční refresh (zatím bez Supabase realtime listeneru).
->>>>>>> af623c8f
 - Pro ostrý provoz je nutné zajistit správné JWT tokeny (s `event_id` a `station_id`) dle definovaných RLS politik.
 
 ## Next Steps
 
-<<<<<<< HEAD
 1. Přidat detailní report terčových odpovědí (např. export pro výsledkovou kancelář).
 2. Zvážit základní integrační test (např. přes Detox nebo Cypress) pro klíčový flow sken → hodnocení → uložení.
-3. Doplnit jednoduchý náhled neodeslaných offline záznamů přímo v UI pro snazší kontrolu.
-=======
-1. Nasadit Supabase realtime posluchače pro automatické obnovování seznamu posledních záznamů.
-2. Přidat detailní report terčových odpovědí (např. export pro výsledkovou kancelář).
-3. Zvážit základní integrační test (např. přes Detox nebo Cypress) pro klíčový flow sken → hodnocení → uložení.
->>>>>>> af623c8f
+3. Doplnit jednoduchý náhled neodeslaných offline záznamů přímo v UI pro snazší kontrolu.